--- conflicted
+++ resolved
@@ -229,13 +229,13 @@
 //};
 
 struct IrregularWaveParams {
-    unsigned int num_bodies;
-    double simulation_dt;
-    double simulation_duration;
-    double ramp_duration;
-    std::string eta_file_path;
-    double wave_height = 0.0;
-    double wave_period = 0.0;
+    unsigned int num_bodies_;
+    double simulation_dt_;
+    double simulation_duration_;
+    double ramp_duration_;
+    std::string eta_file_path_;
+    double wave_height_ = 0.0;
+    double wave_period_ = 0.0;
 };
 
 class IrregularWaves : public WaveBase {
@@ -295,47 +295,41 @@
      */
     Eigen::Vector3<double> GetWaveMeshVelocity();
 
-<<<<<<< HEAD
-=======
     // user input // TODO add default values in case user doesn't initialize these?
+    //double wave_height_;
+    //double wave_period_;
+    //double simulation_duration_;
+    //double simulation_dt_;
+    //double ramp_duration_;
+    //Eigen::VectorXd eta_;  // public for mesh printing functions, TODO maybe make those friends, so this can be private?
+
+    /**
+     * @brief Initializes other member variables for timestep calculations later.
+     *
+     * Links the HydroData::IrregularWaveInfo chunk to IrregularWave for use in calculations.
+     * Should be called before Initialize().
+     *
+     * @param irreg_h5_data reference to chunk of h5 data needed for IrregularWave calculations
+     */
+    void AddH5Data(std::vector<HydroData::IrregularWaveInfo>& irreg_h5_data, HydroData::SimulationParameters& sim_data);
+
+  private:
+    unsigned int num_bodies_;
+    double simulation_dt_;
+    double simulation_duration_;
+    double ramp_duration_;
+    std::string eta_file_path_;
     double wave_height_;
     double wave_period_;
-    double simulation_duration_;
-    double simulation_dt_;
-    double ramp_duration_;
-    Eigen::VectorXd eta_;  // public for mesh printing functions, TODO maybe make those friends, so this can be private?
-
->>>>>>> b956137b
-    /**
-     * @brief Initializes other member variables for timestep calculations later.
-     *
-     * Links the HydroData::IrregularWaveInfo chunk to IrregularWave for use in calculations.
-     * Should be called before Initialize().
-     *
-     * @param irreg_h5_data reference to chunk of h5 data needed for IrregularWave calculations
-     */
-    void AddH5Data(std::vector<HydroData::IrregularWaveInfo>& irreg_h5_data, HydroData::SimulationParameters& sim_data);
-
-  private:
-<<<<<<< HEAD
-    unsigned int num_bodies;
-    double simulation_dt;
-    double simulation_duration;
-    double ramp_duration;
-    std::string eta_file_path;
-    double wave_height;
-    double wave_period;
-    std::vector<double> spectrum;
-    std::vector<double> time_data;
-    std::vector<double> free_surface_elevation;
-    bool spectrumCreated;
-
-    const WaveMode mode = WaveMode::irregular;
-=======
-    unsigned int num_bodies_;
+    std::vector<double> spectrum_;
+    std::vector<double> time_data_;
+    std::vector<double> free_surface_elevation_;
+    bool spectrumCreated_;
+
     const WaveMode mode_ = WaveMode::irregular;
->>>>>>> b956137b
-    std::vector<HydroData::IrregularWaveInfo> wave_info;
+    //unsigned int num_bodies_;
+    //const WaveMode mode_ = WaveMode::irregular;
+    std::vector<HydroData::IrregularWaveInfo> wave_info_;
     HydroData::SimulationParameters sim_data_;
     std::vector<Eigen::MatrixXd> ex_irf_resampled_;
     std::vector<Eigen::VectorXd> ex_irf_time_resampled_;
