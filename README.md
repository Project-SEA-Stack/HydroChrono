# Implementing Hydro Forces with Project Chrono and HDF5 files

## Requirements
* Chrono installed and built in Release mode (currently using dev branch see note below) (built with Irrlicht module) and Chrono dependencies (see [Chrono Install/Build Guide](https://api.projectchrono.org/tutorial_install_chrono.html) )
	* C++ Compiler (Visual Studio 2019 or newer required, 2019 recommended)
	* Eigen3 (3.3.0 or newer required, 3.4.0 recommended)
	* Irrlicht Engine (1.8.4)
	* CMake
	* GIT client
<<<<<<< HEAD
* Install H5Cpp header file from HDF5Group [Download Link](https://portal.hdfgroup.org/display/support/Downloads) [Instructions](https://portal.hdfgroup.org/display/support/Building+HDF5+with+CMake#BuildingHDF5withCMake-quickins) Note: Version 1.10.8 recommended, other versions may not work as intended. Note 2: This is why Visual Studio 2019 is recommended above, building HDF5 with newer versions of Visual Studio is not as clear Note 3: You may need to unzip 'CMake-hdf5-1.10.8/build/HDF5-1.10.8-win64.zip' manually.
=======
* Note: to revert to the same commit of Chrono open Powershell in your Project Chrono directory and type `git reset --hard 0af74f59d`. The message `HEAD is now at 0af74f59d ...` confirms you are on the correct commit of Project Chrono dev branch.
* Install H5Cpp header file from HDF5Group [Download Link](https://portal.hdfgroup.org/display/support/Downloads) [Instructions](https://portal.hdfgroup.org/display/support/Building+HDF5+with+CMake#BuildingHDF5withCMake-quickins) Note: Version 1.10.8 or any 1.10.x recommended, other versions may not work as intended. Note 2: This is why Visual Studio 2019 is recommended above, building HDF5 with newer versions of Visual Studio is not as clear Note 3: Use RelWithDebInfo instead of Release for the configuration if you want access to Debug information. In other words, the build instruction you could use would look something like: "ctest -S HDF5config.cmake,BUILD_GENERATOR=VS201964 -C RelWithDebInfo -V -O hdf5.log"
>>>>>>> 9d938bc3
* Recommended (For use with Python): Install and build PyChrono according to [instructions.](https://api.projectchrono.org/module_python_installation.html) Note, instructions for building PyChrono include installing SWIG to generate python files-this is used again to generate python from HydroChrono C++ code.
* (optional) Gnuplot [Gnuplot Home](http://www.gnuplot.info/) or other plotting software

## Building HydroChrono (and demos)
1. Install and build above requirements.
2. Now to build HydroChrono library. 
	1. Clone this project into a directory, and set up a build folder (ie clone project into HydroChrono directory and set up HydroChrono_build adjacent directory). 
	2. Just like when building Project Chrono, open CMake GUI specifying the location of the source files and built binaries (HydroChrono and HydroChrono_build respectively). Configure and generate the solution, specifying Chrono_DIR as Chrono Build location (`../chrono_build/cmake`) and HDF5_DIR as (`../CMake-hdf5-1.10.8/CMake-hdf5-1.10.8/build/HDF5-1.10.8-win64/HDF5-1.10.8-win64/share/cmake`). Note: version 1.10.8 of HDF5 works best with Visual Studio 2019 (hDF5Group offers alternatives for other versions)
	3. Navigate to the build folder and open the solution in Visual Studio. Build the solution for HydroChrono in Release mode (for debug mode see instructions for installing other configurations of HDF5 library) (The ALL_BUILD project is the best for building and linking everything).
3. From Project Chrono build directory copy `chrono_build/bin/data` file into `HydroChrono_build/data` for shaders and logos
4. Navigate to `HydroChrono_build/Release` (or Debug if set up properly) and run executables (Important note: may need to set up output files `../HydroChrono_build/Release/outfile/output.txt` and/or change file name for `sphere.h5`)

## Files
* hydro_forces.cpp and hydro_forces.h
	* header and implementation files for hydro forces initialized through H5 files
* sphere_decay_demo.cpp
	* demo for hydro forces 
* sphere.h5 
	* file in project folder to define sphere data<|MERGE_RESOLUTION|>--- conflicted
+++ resolved
@@ -7,12 +7,8 @@
 	* Irrlicht Engine (1.8.4)
 	* CMake
 	* GIT client
-<<<<<<< HEAD
+
 * Install H5Cpp header file from HDF5Group [Download Link](https://portal.hdfgroup.org/display/support/Downloads) [Instructions](https://portal.hdfgroup.org/display/support/Building+HDF5+with+CMake#BuildingHDF5withCMake-quickins) Note: Version 1.10.8 recommended, other versions may not work as intended. Note 2: This is why Visual Studio 2019 is recommended above, building HDF5 with newer versions of Visual Studio is not as clear Note 3: You may need to unzip 'CMake-hdf5-1.10.8/build/HDF5-1.10.8-win64.zip' manually.
-=======
-* Note: to revert to the same commit of Chrono open Powershell in your Project Chrono directory and type `git reset --hard 0af74f59d`. The message `HEAD is now at 0af74f59d ...` confirms you are on the correct commit of Project Chrono dev branch.
-* Install H5Cpp header file from HDF5Group [Download Link](https://portal.hdfgroup.org/display/support/Downloads) [Instructions](https://portal.hdfgroup.org/display/support/Building+HDF5+with+CMake#BuildingHDF5withCMake-quickins) Note: Version 1.10.8 or any 1.10.x recommended, other versions may not work as intended. Note 2: This is why Visual Studio 2019 is recommended above, building HDF5 with newer versions of Visual Studio is not as clear Note 3: Use RelWithDebInfo instead of Release for the configuration if you want access to Debug information. In other words, the build instruction you could use would look something like: "ctest -S HDF5config.cmake,BUILD_GENERATOR=VS201964 -C RelWithDebInfo -V -O hdf5.log"
->>>>>>> 9d938bc3
 * Recommended (For use with Python): Install and build PyChrono according to [instructions.](https://api.projectchrono.org/module_python_installation.html) Note, instructions for building PyChrono include installing SWIG to generate python files-this is used again to generate python from HydroChrono C++ code.
 * (optional) Gnuplot [Gnuplot Home](http://www.gnuplot.info/) or other plotting software
 
