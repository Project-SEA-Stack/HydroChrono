#include "hydro_forces.h"
#include "chrono_irrlicht/ChVisualSystemIrrlicht.h"
#include "chrono_irrlicht/ChIrrMeshTools.h"
// Use the namespaces of Chrono
using namespace chrono;
using namespace chrono::geometry;
using namespace chrono::irrlicht;

using namespace irr;
using namespace irr::core;
using namespace irr::scene;
using namespace irr::video;
using namespace irr::io;
using namespace irr::gui;

//// =============================================================================
//class MyEventReceiver : public IEventReceiver {
//public:
//	MyEventReceiver(ChVisualSystemIrrlicht* myapp, bool& buttonPressed)
//		: pressed(buttonPressed) {
//		// store pointer application
//		application = myapp;
//
//		// ..add a GUI button to control pause/play
//		//pauseButton = application->GetIGUIEnvironment()->addButton(rect<s32>(510, 20, 650, 35));
//		//buttonText = application->GetIGUIEnvironment()->addStaticText(L"Paused", rect<s32>(560, 20, 600, 35), false);
//	}
//
//	bool OnEvent(const SEvent& event) {
//		// check if user clicked button
//		if (event.EventType == EET_GUI_EVENT) {
//			switch (event.GUIEvent.EventType) {
//			case EGET_BUTTON_CLICKED:
//				pressed = !pressed;
//				if (pressed) {
//					buttonText->setText(L"Playing");
//				}
//				else {
//					buttonText->setText(L"Paused");
//				}
//				return pressed;
//				break;
//			default:
//				break;
//			}
//		}
//		return false;
//	}
//
//private:
//	ChVisualSystemIrrlicht* application;
//	IGUIButton* pauseButton;
//	IGUIStaticText* buttonText;
//
//	bool& pressed;
//};

int main(int argc, char* argv[]) {
	//auto start = std::chrono::high_resolution_clock::now();
	GetLog() << "Copyright (c) 2017 projectchrono.org\nChrono version: " << CHRONO_VERSION << "\n\n";

	ChSystemNSC system;
	system.Set_G_acc(ChVector<>(0, 0, -9.81));
	// Create the Irrlicht application for visualizing
	//ChApiIrr application;// (&system, L"MultiBody Demo", core::dimension2d<u32>(800, 600));
	auto application = chrono_types::make_shared<ChVisualSystemIrrlicht>();
	
	application->AttachSystem(&system);
	application->SetWindowSize(800, 600);
	application->SetWindowTitle("MultiBody Demo");
	application->SetCameraVertical(CameraVerticalDir::Y);
	application->Initialize();
	application->AddLogo();
	application->AddSkyBox();
	application->AddCamera(ChVector<>(0, 0, -6), ChVector<>(-2, 2, 0));
	application->AddTypicalLights();

	//application.SetCameraVertical(CameraVerticalDir::Z)
	//application.AddLogo();
	//application.AddSkyBox();
	//application.AddTypicalLights();
	//application.AddCamera(core::vector3df(0, 70, -10), core::vector3df(0, 0, -10)); // arguments are (location, orientation) as vectors

	// uncomment out lines for xy plane on z=0 to be shown
	//auto ground = chrono_types::make_shared<ChBodyEasyBox>(50, 50, 0.05, 10, true, false);
	//system.AddBody(ground);
	//ground->SetBodyFixed(true);
	//ground->SetCollide(false);
	//ground->SetPos(chrono::ChVector(0, 0, 0));


	// set up body from a mesh
	if (!std::filesystem::exists("../../HydroChrono/meshFiles/float.obj")) {
		std::cout << "File " << std::filesystem::absolute(GetChronoDataFile("../../HydroChrono/meshFiles/float.obj").c_str()) << " does not exist" << std::endl;
		return 0;
	}
	//std::cout << "Attempting to open mesh file: " << std::filesystem::absolute(GetChronoDataFile("../../HydroChrono/meshFiles/float.obj").c_str()) << std::endl;
	std::shared_ptr<ChBody> float_body1 = chrono_types::make_shared<ChBodyEasyMesh>(                   //
		GetChronoDataFile("../../HydroChrono/meshFiles/float.obj").c_str(),                 // file name
		1000,                                                                                     // density
		false,                                                                                    // do not evaluate mass automatically
		true,                                                                                     // create visualization asset
		false,                                                                                    // do not collide
		nullptr,                                                                                  // no need for contact material
		0                                                                                         // swept sphere radius
		);

	// set up body from a mesh
	if (!std::filesystem::exists("../../HydroChrono/meshFiles/plate.obj")) {
		std::cout << "File " << std::filesystem::absolute(GetChronoDataFile("../../HydroChrono/meshFiles/plate.obj").c_str()) << " does not exist" << std::endl;
		return 0;
	}
	//std::cout << "Attempting to open mesh file: " << std::filesystem::absolute(GetChronoDataFile("../../HydroChrono/meshFiles/plate.obj").c_str()) << std::endl;
	std::shared_ptr<ChBody> plate_body2 = chrono_types::make_shared<ChBodyEasyMesh>(                   //
		GetChronoDataFile("../../HydroChrono/meshFiles/plate.obj").c_str(),                 // file name
		1000,                                                                                     // density
		false,                                                                                                                                                                                // do not evaluate mass automatically
		true,                                                                                     // create visualization asset
		false,                                                                                    // do not collide
		nullptr,                                                                                  // no need for contact material
		0                                                                                         // swept sphere radius
		);

	// set up body initial conditions
	system.Add(float_body1);
	float_body1->SetNameString("body1"); 
	//float_body1->SetPos(ChVector<>(0, 0, 0));
	float_body1->SetMass(886.691);
	float_body1->SetCollide(false);
	//// attach color asset to body
	//auto col_1 = chrono_types::make_shared<ChColorAsset>();
	//col_1->SetColor(ChColor(0, 0, 0.6f));
	//float_body1->AddAsset(col_1);

	// set up body initial conditions
	system.Add(plate_body2);
	plate_body2->SetNameString("body2");
	//plate_body2->SetPos(ChVector<>(0, 0, 0));
	plate_body2->SetMass(886.691);
	plate_body2->SetCollide(false);
	// attach color asset to body
	//auto col_2 = chrono_types::make_shared<ChColorAsset>();
	//col_2->SetColor(ChColor(0, 0.7f, 0.8f));
	//plate_body2->AddAsset(col_2);

	// add constraint so they only move up and down! TODO

	HydroInputs my_hydro_inputs;
	my_hydro_inputs.SetRegularWaveAmplitude(0.022);
	my_hydro_inputs.SetRegularWaveOmega(2.10);

	std::vector<std::shared_ptr<ChBody>> bodies;
	bodies.push_back(float_body1);
	bodies.push_back(plate_body2);
	TestHydro blah(bodies, "C:/Users/ZQUINTON/code/HydroChrono/rm3.h5", my_hydro_inputs);
	//std::shared_ptr<ChLoadContainer> my_loadcontainer;
	//std::shared_ptr<ChLoadAddedMass> my_loadbodyinertia;
	//my_loadcontainer = chrono_types::make_shared<ChLoadContainer>();
	//ChMatrixDynamic<> amMatrix;

	//my_loadbodyinertia = chrono_types::make_shared<ChLoadAddedMass>(amMatrix, bodies);

	//system.Add(my_loadcontainer);
	//my_loadcontainer->Add(my_loadbodyinertia);


	//// update irrlicht app with body info
	//application.AssetBindAll();
	//application.AssetUpdateAll();

	//// some tools to handle the pause button
	//bool buttonPressed = false;
	//MyEventReceiver receiver(&application, buttonPressed);
	//application.SetUserEventReceiver(&receiver);

	// Info about which solver to use - may want to change this later

	//auto gmres_solver = chrono_types::make_shared<ChSolverGMRES>();  // change to mkl or minres?
	//gmres_solver->SetMaxIterations(300);
	//system.SetSolver(gmres_solver);
	//double timestep = 0.06; // also sets the timesteps in chrono system
	//application.SetTimestep(timestep);

	//MyEventReceiver receiver(application.get());
	// note how to add the custom event receiver to the default interface:
	//application->AddUserEventReceiver(&receiver);

	// Solver settings
	system.SetSolverType(ChSolver::Type::GMRES);
	system.SetSolverMaxIterations(300);  // the higher, the easier to keep the constraints satisfied.
	system.SetStep(0.06);

	// Simulation loop
	double timestep = 0.03;
	//ChRealtimeStepTimer realtime_timer;
	while (application->Run()) {
		application->BeginScene();
		application->Render();
		tools::drawGrid(application.get(), 2, 2, 30, 30, ChCoordsys<>(ChVector<>(0, 0.01, 0), Q_from_AngX(CH_C_PI_2)),
			ChColor(0.3f, 0.3f, 0.3f), true);

		application->EndScene();
		system.DoStepDynamics(timestep);
		//realtime_timer.Spin(timestep);
	}

	// TODO compare solvers?
	//auto gmres_solver = chrono_types::make_shared<ChSolverGMRES>();  // change to mkl or minres?
	//gmres_solver->SetMaxIterations(300);
	//system.SetSolver(gmres_solver);
	//double timestep = 0.06; // also sets the timesteps in chrono system
	//application.SetTimestep(timestep);


	// set up output file for body position each step
	std::string of = "output.txt";                    /// < put name of your output file here
	std::ofstream zpos(of, std::ofstream::out);
	if (!zpos.is_open()) {
		std::cout << "Error opening file \"" + of + "\". Please make sure this file path exists then try again\n";
		return -1;
	}	
	std::cout << "Writing positions to file: " << std::filesystem::absolute(of) << std::endl;
	zpos.precision(10);
	zpos.width(12);
	zpos << "#Time\tHeave " << float_body1->GetNameString() << "\t" << plate_body2->GetNameString() << std::endl;
	//zpos << "#Time\tBody vel" << std::endl;


	// Simulation loop
	int frame = 0;
<<<<<<< HEAD
	while (application.GetDevice()->run() && system.GetChTime() < 20) {
		application.BeginScene();
		application.DrawAll();
		tools::drawAllCOGs(system, application.GetVideoDriver(), 15); // draws all cog axis lines, kinda neat
=======
	while (application->Run() && system.GetChTime() < 3) {
		application->BeginScene();
		application->Render();
		tools::drawAllCOGs(application.get(), 15); // draws all cog axis lines, kinda neat
>>>>>>> 27372074
		//tools::drawGrid(application.GetVideoDriver(), 4, 4);
		/*if (buttonPressed)*/if(true) {
			zpos << system.GetChTime() << "\t" << float_body1->GetPos_dt().x() << "\t" << float_body1->GetPos_dt().y() << "\t" << float_body1->GetPos_dt().z();
			zpos << "\t" << float_body1->GetWvel_par().x() << "\t" << float_body1->GetWvel_par().y() << "\t" << float_body1->GetWvel_par().z() << std::endl;
			zpos << system.GetChTime() << "\t" << plate_body2->GetPos_dt().x() << "\t" << plate_body2->GetPos_dt().y() << "\t" << plate_body2->GetPos_dt().z();
			zpos << "\t" << plate_body2->GetWvel_par().x() << "\t" << plate_body2->GetWvel_par().y() << "\t" << plate_body2->GetWvel_par().z() << std::endl;
			system.DoStepDynamics(timestep);

			frame++;
		}
		application->EndScene();
	}
	zpos.close();
	//auto end = std::chrono::high_resolution_clock::now();
	//unsigned duration = std::chrono::duration_cast<std::chrono::milliseconds>(end - start).count();
	//std::cout << "Duration: " << duration/1000.0 << " seconds" << std::endl;
	return 0;
}<|MERGE_RESOLUTION|>--- conflicted
+++ resolved
@@ -228,17 +228,11 @@
 
 	// Simulation loop
 	int frame = 0;
-<<<<<<< HEAD
-	while (application.GetDevice()->run() && system.GetChTime() < 20) {
-		application.BeginScene();
-		application.DrawAll();
-		tools::drawAllCOGs(system, application.GetVideoDriver(), 15); // draws all cog axis lines, kinda neat
-=======
+
 	while (application->Run() && system.GetChTime() < 3) {
 		application->BeginScene();
 		application->Render();
 		tools::drawAllCOGs(application.get(), 15); // draws all cog axis lines, kinda neat
->>>>>>> 27372074
 		//tools::drawGrid(application.GetVideoDriver(), 4, 4);
 		/*if (buttonPressed)*/if(true) {
 			zpos << system.GetChTime() << "\t" << float_body1->GetPos_dt().x() << "\t" << float_body1->GetPos_dt().y() << "\t" << float_body1->GetPos_dt().z();
