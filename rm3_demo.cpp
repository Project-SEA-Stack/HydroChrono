#include "hydro_forces.h"
#include "chrono_irrlicht/ChVisualSystemIrrlicht.h"
#include "chrono_irrlicht/ChIrrMeshTools.h"
// Use the namespaces of Chrono
using namespace chrono;
using namespace chrono::geometry;
using namespace chrono::irrlicht;

using namespace irr;
using namespace irr::core;
using namespace irr::scene;
using namespace irr::video;
using namespace irr::io;
using namespace irr::gui;

//// =============================================================================
//class MyEventReceiver : public IEventReceiver {
//public:
//	MyEventReceiver(ChVisualSystemIrrlicht* myapp, bool& buttonPressed)
//		: pressed(buttonPressed) {
//		// store pointer application
//		application = myapp;
//
//		// ..add a GUI button to control pause/play
//		//pauseButton = application->GetIGUIEnvironment()->addButton(rect<s32>(510, 20, 650, 35));
//		//buttonText = application->GetIGUIEnvironment()->addStaticText(L"Paused", rect<s32>(560, 20, 600, 35), false);
//	}
//
//	bool OnEvent(const SEvent& event) {
//		// check if user clicked button
//		if (event.EventType == EET_GUI_EVENT) {
//			switch (event.GUIEvent.EventType) {
//			case EGET_BUTTON_CLICKED:
//				pressed = !pressed;
//				if (pressed) {
//					buttonText->setText(L"Playing");
//				}
//				else {
//					buttonText->setText(L"Paused");
//				}
//				return pressed;
//				break;
//			default:
//				break;
//			}
//		}
//		return false;
//	}
//
//private:
//	ChVisualSystemIrrlicht* application;
//	IGUIButton* pauseButton;
//	IGUIStaticText* buttonText;
//
//	bool& pressed;
//};

int main(int argc, char* argv[]) {
	//auto start = std::chrono::high_resolution_clock::now();
	GetLog() << "Copyright (c) 2017 projectchrono.org\nChrono version: " << CHRONO_VERSION << "\n\n";

	ChSystemNSC system;
	system.Set_G_acc(ChVector<>(0, 0, -9.81));
	// Create the Irrlicht application for visualizing
	//ChApiIrr application;// (&system, L"MultiBody Demo", core::dimension2d<u32>(800, 600));
	auto application = chrono_types::make_shared<ChVisualSystemIrrlicht>();
	
	application->AttachSystem(&system);
	application->SetWindowSize(800, 600);
	application->SetWindowTitle("MultiBody Demo");
	application->SetCameraVertical(CameraVerticalDir::Y);
	application->Initialize();
	application->AddLogo();
	application->AddSkyBox();
	application->AddCamera(ChVector<>(0, 0, -6), ChVector<>(-2, 2, 0));
	application->AddTypicalLights();

	//application.SetCameraVertical(CameraVerticalDir::Z)
	//application.AddLogo();
	//application.AddSkyBox();
	//application.AddTypicalLights();
	//application.AddCamera(core::vector3df(0, 70, -10), core::vector3df(0, 0, -10)); // arguments are (location, orientation) as vectors

	// uncomment out lines for xy plane on z=0 to be shown
	//auto ground = chrono_types::make_shared<ChBodyEasyBox>(50, 50, 0.05, 10, true, false);
	//system.AddBody(ground);
	//ground->SetBodyFixed(true);
	//ground->SetCollide(false);
	//ground->SetPos(chrono::ChVector(0, 0, 0));


	// set up body from a mesh
	std::cout << "Attempting to open mesh file: " << std::filesystem::absolute(GetChronoDataFile("../../HydroChrono/meshFiles/float.obj").c_str()) << std::endl;
	std::shared_ptr<ChBody> float_body1 = chrono_types::make_shared<ChBodyEasyMesh>(                   //
		GetChronoDataFile("../../HydroChrono/meshFiles/float.obj").c_str(),                 // file name
		1000,                                                                                     // density
		false,                                                                                    // do not evaluate mass automatically
		true,                                                                                     // create visualization asset
		false,                                                                                    // do not collide
		nullptr,                                                                                  // no need for contact material
		0                                                                                         // swept sphere radius
		);

	// set up body from a mesh
	std::cout << "Attempting to open mesh file: " << std::filesystem::absolute(GetChronoDataFile("../../HydroChrono/meshFiles/plate.obj").c_str()) << std::endl;
	std::shared_ptr<ChBody> plate_body2 = chrono_types::make_shared<ChBodyEasyMesh>(                   //
		GetChronoDataFile("../../HydroChrono/meshFiles/plate.obj").c_str(),                 // file name
		1000,                                                                                     // density
		false,                                                                                                                                                                                // do not evaluate mass automatically
		true,                                                                                     // create visualization asset
		false,                                                                                    // do not collide
		nullptr,                                                                                  // no need for contact material
		0                                                                                         // swept sphere radius
		);

	// set up body initial conditions
	system.Add(float_body1);
	float_body1->SetNameString("body1"); 
	//float_body1->SetPos(ChVector<>(0, 0, 0));
	float_body1->SetMass(886.691);
	float_body1->SetCollide(false);
	//// attach color asset to body
	//auto col_1 = chrono_types::make_shared<ChColorAsset>();
	//col_1->SetColor(ChColor(0, 0, 0.6f));
	//float_body1->AddAsset(col_1);

	// set up body initial conditions
	system.Add(plate_body2);
	plate_body2->SetNameString("body2");
	//plate_body2->SetPos(ChVector<>(0, 0, 0));
	plate_body2->SetMass(886.691);
	plate_body2->SetCollide(false);
	// attach color asset to body
	//auto col_2 = chrono_types::make_shared<ChColorAsset>();
	//col_2->SetColor(ChColor(0, 0.7f, 0.8f));
	//plate_body2->AddAsset(col_2);

	// add constraint so they only move up and down! TODO

	HydroInputs my_hydro_inputs;
	my_hydro_inputs.SetRegularWaveAmplitude(0.022);
	my_hydro_inputs.SetRegularWaveOmega(2.10);

	std::vector<std::shared_ptr<ChBody>> bodies;
	bodies.push_back(float_body1);
	bodies.push_back(plate_body2);
	TestHydro blah(bodies, "C:/Users/ZQUINTON/code/HydroChrono/rm3.h5", my_hydro_inputs);
	std::cout << "hi" << std::endl;
	//std::shared_ptr<ChLoadContainer> my_loadcontainer;
	//std::shared_ptr<ChLoadAddedMass> my_loadbodyinertia;
	//my_loadcontainer = chrono_types::make_shared<ChLoadContainer>();
	//ChMatrixDynamic<> amMatrix;

	//my_loadbodyinertia = chrono_types::make_shared<ChLoadAddedMass>(amMatrix, bodies);

	//system.Add(my_loadcontainer);
	//my_loadcontainer->Add(my_loadbodyinertia);


	//// update irrlicht app with body info
	//application.AssetBindAll();
	//application.AssetUpdateAll();

	//// some tools to handle the pause button
	//bool buttonPressed = false;
	//MyEventReceiver receiver(&application, buttonPressed);
	//application.SetUserEventReceiver(&receiver);

	// Info about which solver to use - may want to change this later
<<<<<<< HEAD
	//auto gmres_solver = chrono_types::make_shared<ChSolverGMRES>();  // change to mkl or minres?
	//gmres_solver->SetMaxIterations(300);
	//system.SetSolver(gmres_solver);
	//double timestep = 0.06; // also sets the timesteps in chrono system
	//application.SetTimestep(timestep);

	//MyEventReceiver receiver(application.get());
	// note how to add the custom event receiver to the default interface:
	//application->AddUserEventReceiver(&receiver);

	// Solver settings
	system.SetSolverType(ChSolver::Type::GMRES);
	system.SetSolverMaxIterations(300);  // the higher, the easier to keep the constraints satisfied.
	system.SetStep(0.06);

	// Simulation loop
	double timestep = 0.03;
	//ChRealtimeStepTimer realtime_timer;
	while (application->Run()) {
		application->BeginScene();
		application->Render();
		tools::drawGrid(application.get(), 2, 2, 30, 30, ChCoordsys<>(ChVector<>(0, 0.01, 0), Q_from_AngX(CH_C_PI_2)),
			ChColor(0.3f, 0.3f, 0.3f), true);

		application->EndScene();
		system.DoStepDynamics(timestep);
		//realtime_timer.Spin(timestep);
	}
=======
	// TODO compare solvers?
	auto gmres_solver = chrono_types::make_shared<ChSolverGMRES>();  // change to mkl or minres?
	gmres_solver->SetMaxIterations(300);
	system.SetSolver(gmres_solver);
	double timestep = 0.06; // also sets the timesteps in chrono system
	application.SetTimestep(timestep);
>>>>>>> 9d938bc3

	// set up output file for body position each step
	std::string of = "output.txt";                    /// < put name of your output file here
	std::ofstream zpos(of, std::ofstream::out);
	if (!zpos.is_open()) {
		std::cout << "Error opening file \"" + of + "\". Please make sure this file path exists then try again\n";
		return -1;
	}	
	std::cout << "Writing positions to file: " << std::filesystem::absolute(of) << std::endl;
	zpos.precision(10);
	zpos.width(12);
	zpos << "#Time\tHeave " << float_body1->GetNameString() << "\t" << plate_body2->GetNameString() << std::endl;
	//zpos << "#Time\tBody vel" << std::endl;


	// Simulation loop
	int frame = 0;
	while (application->Run() && system.GetChTime() < 3) {
		application->BeginScene();
		application->Render();
		tools::drawAllCOGs(application.get(), 15); // draws all cog axis lines, kinda neat
		//tools::drawGrid(application.GetVideoDriver(), 4, 4);
		/*if (buttonPressed)*/if(true) {
<<<<<<< HEAD
			zpos << system.GetChTime() << "\t" << float_body1->GetPos_dt().x() << "\t" << float_body1->GetPos_dt().y() << "\t" << float_body1->GetPos_dt().z();
			zpos << "\t" << float_body1->GetWvel_par().x() << "\t" << float_body1->GetWvel_par().y() << "\t" << float_body1->GetWvel_par().z() << std::endl;
			zpos << system.GetChTime() << "\t" << plate_body2->GetPos_dt().x() << "\t" << plate_body2->GetPos_dt().y() << "\t" << plate_body2->GetPos_dt().z();
			zpos << "\t" << plate_body2->GetWvel_par().x() << "\t" << plate_body2->GetWvel_par().y() << "\t" << plate_body2->GetWvel_par().z() << std::endl;
			system.DoStepDynamics(timestep);
=======
			// body velocity print
			//zpos << system.GetChTime() << "\t" << float_body1->GetPos_dt().x() << "\t" << float_body1->GetPos_dt().y() << "\t" << float_body1->GetPos_dt().z();
			//zpos << "\t" << float_body1->GetWvel_par().x() << "\t" << float_body1->GetWvel_par().y() << "\t" << float_body1->GetWvel_par().z() << std::endl;
			//zpos << system.GetChTime() << "\t" << plate_body2->GetPos_dt().x() << "\t" << plate_body2->GetPos_dt().y() << "\t" << plate_body2->GetPos_dt().z();
			//zpos << "\t" << plate_body2->GetWvel_par().x() << "\t" << plate_body2->GetWvel_par().y() << "\t" << plate_body2->GetWvel_par().z() << std::endl;
			zpos << system.GetChTime() << "\t" << float_body1->GetPos().z() << "\t" << plate_body2->GetPos().z() << std::endl;
			application.DoStep();
>>>>>>> 9d938bc3
			frame++;
		}
		application->EndScene();
	}
	zpos.close();
	//auto end = std::chrono::high_resolution_clock::now();
	//unsigned duration = std::chrono::duration_cast<std::chrono::milliseconds>(end - start).count();
	//std::cout << "Duration: " << duration/1000.0 << " seconds" << std::endl;
	return 0;
}<|MERGE_RESOLUTION|>--- conflicted
+++ resolved
@@ -167,7 +167,7 @@
 	//application.SetUserEventReceiver(&receiver);
 
 	// Info about which solver to use - may want to change this later
-<<<<<<< HEAD
+
 	//auto gmres_solver = chrono_types::make_shared<ChSolverGMRES>();  // change to mkl or minres?
 	//gmres_solver->SetMaxIterations(300);
 	//system.SetSolver(gmres_solver);
@@ -196,14 +196,14 @@
 		system.DoStepDynamics(timestep);
 		//realtime_timer.Spin(timestep);
 	}
-=======
+
 	// TODO compare solvers?
-	auto gmres_solver = chrono_types::make_shared<ChSolverGMRES>();  // change to mkl or minres?
-	gmres_solver->SetMaxIterations(300);
-	system.SetSolver(gmres_solver);
-	double timestep = 0.06; // also sets the timesteps in chrono system
-	application.SetTimestep(timestep);
->>>>>>> 9d938bc3
+	//auto gmres_solver = chrono_types::make_shared<ChSolverGMRES>();  // change to mkl or minres?
+	//gmres_solver->SetMaxIterations(300);
+	//system.SetSolver(gmres_solver);
+	//double timestep = 0.06; // also sets the timesteps in chrono system
+	//application.SetTimestep(timestep);
+
 
 	// set up output file for body position each step
 	std::string of = "output.txt";                    /// < put name of your output file here
@@ -227,21 +227,12 @@
 		tools::drawAllCOGs(application.get(), 15); // draws all cog axis lines, kinda neat
 		//tools::drawGrid(application.GetVideoDriver(), 4, 4);
 		/*if (buttonPressed)*/if(true) {
-<<<<<<< HEAD
 			zpos << system.GetChTime() << "\t" << float_body1->GetPos_dt().x() << "\t" << float_body1->GetPos_dt().y() << "\t" << float_body1->GetPos_dt().z();
 			zpos << "\t" << float_body1->GetWvel_par().x() << "\t" << float_body1->GetWvel_par().y() << "\t" << float_body1->GetWvel_par().z() << std::endl;
 			zpos << system.GetChTime() << "\t" << plate_body2->GetPos_dt().x() << "\t" << plate_body2->GetPos_dt().y() << "\t" << plate_body2->GetPos_dt().z();
 			zpos << "\t" << plate_body2->GetWvel_par().x() << "\t" << plate_body2->GetWvel_par().y() << "\t" << plate_body2->GetWvel_par().z() << std::endl;
 			system.DoStepDynamics(timestep);
-=======
-			// body velocity print
-			//zpos << system.GetChTime() << "\t" << float_body1->GetPos_dt().x() << "\t" << float_body1->GetPos_dt().y() << "\t" << float_body1->GetPos_dt().z();
-			//zpos << "\t" << float_body1->GetWvel_par().x() << "\t" << float_body1->GetWvel_par().y() << "\t" << float_body1->GetWvel_par().z() << std::endl;
-			//zpos << system.GetChTime() << "\t" << plate_body2->GetPos_dt().x() << "\t" << plate_body2->GetPos_dt().y() << "\t" << plate_body2->GetPos_dt().z();
-			//zpos << "\t" << plate_body2->GetWvel_par().x() << "\t" << plate_body2->GetWvel_par().y() << "\t" << plate_body2->GetWvel_par().z() << std::endl;
-			zpos << system.GetChTime() << "\t" << float_body1->GetPos().z() << "\t" << plate_body2->GetPos().z() << std::endl;
-			application.DoStep();
->>>>>>> 9d938bc3
+
 			frame++;
 		}
 		application->EndScene();
