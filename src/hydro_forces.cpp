--- conflicted
+++ resolved
@@ -732,21 +732,11 @@
 	double* weight = new double[num_bodies];
 	// add vertical buoyancy for each body, and add (0,0,buoyancy)x(cb-cg) to torque for each body (simplified)
 	for (int b = 0; b < num_bodies; b++) {
-<<<<<<< HEAD
-		buoyancy[b] = 1000.0 * 9.81 * file_info[b].disp_vol; // buoyancy = rho*g*Vdisp
-		weight[b] = (bodies[b]->GetMass() * 9.81);
-		unsigned b_offset = 6 * b;
-		force_hydrostatic[2 + b_offset] += buoyancy[b];// -weight[b];////buoyancy[b];// ; // add regular z direction buoyancy force
-		force_hydrostatic[2 + b_offset] -= weight[b];
-		//force_hydrostatic[3 + b_offset] += -1 * buoyancy[b] * cb_minus_cg[1]; // roll part of cross product simplified
-		//force_hydrostatic[4 + b_offset] += buoyancy[b] * cb_minus_cg[0]; // pitch part of cross product simplified
-=======
 		auto buoyancy = file_info[b].rho * (-bodies[b]->GetSystem()->Get_G_acc()) * file_info[b].disp_vol; // buoyancy = rho*g*Vdisp
 		unsigned b_offset = 6 * b;
 		force_hydrostatic[0 + b_offset] += buoyancy[0];
 		force_hydrostatic[1 + b_offset] += buoyancy[1];
 		force_hydrostatic[2 + b_offset] += buoyancy[2];
->>>>>>> 0468703f
 	}
 
 	delete[] buoyancy;
