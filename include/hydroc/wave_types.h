--- conflicted
+++ resolved
@@ -355,7 +355,6 @@
      * Called from Initialize() function.
      */
     void CreateSpectrum();
-<<<<<<< HEAD
 
     /**
      * @brief TODO describe
@@ -363,11 +362,8 @@
      * Initializes eta and accounts for ramp_duration if set.
      * relevant info stored in member variables.
      */
-    void IrregularWave::CreateFreeSurfaceElevation();
-
-=======
     void CreateFreeSurfaceElevation();
->>>>>>> a7d5005a
+
     friend Eigen::VectorXd PiersonMoskowitzSpectrumHz(Eigen::VectorXd& f, double Hs, double Tp);
 };
 
