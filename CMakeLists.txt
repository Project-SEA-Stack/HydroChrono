# ===============================================================================
# ------ Prerequisites & Policies -----------------------------------------------
# ===============================================================================

# cmake_minimum_required(3.18.2): need CMP0091 policy + target properties support
cmake_minimum_required(VERSION 3.18.2)

# CMP0091: Enable MSVC runtime library selection via CMAKE_MSVC_RUNTIME_LIBRARY
cmake_policy(SET CMP0091 NEW)
# CMP0074: Use <PackageName>_ROOT variables for find_package()
cmake_policy(SET CMP0074 NEW)

# Guard against in-source builds to prevent polluting source directory
if(${CMAKE_SOURCE_DIR} STREQUAL ${CMAKE_BINARY_DIR})
    message(FATAL_ERROR "In-source builds not allowed. Please make a new directory (called a build directory) and run CMake from there. You may need to remove CMakeCache.txt.")
endif()

# ===============================================================================
# ------- Project Definition & Defaults -----------------------------------------
# ===============================================================================

project(HydroChrono 
<<<<<<< HEAD
    VERSION 0.3.1
    DESCRIPTION "Hydrodynamics for Project Chrono."
    LANGUAGES CXX
=======
	VERSION 0.3.2
	DESCRIPTION "Hydrodynamics for Project Chrono."
	LANGUAGES CXX
>>>>>>> 2db832f3
)

# ===============================================================================
# -------- Parse Project Metadata ----------------------------------------------
# ===============================================================================

# Read and parse project.meta file if present; otherwise provide sensible defaults
if(EXISTS "${CMAKE_SOURCE_DIR}/project.meta")
    file(READ "${CMAKE_SOURCE_DIR}/project.meta" PROJECT_META_CONTENT)
    string(REPLACE "\n" ";" PROJECT_META_LINES "${PROJECT_META_CONTENT}")

    # Parse each line and extract key-value pairs
    foreach(line ${PROJECT_META_LINES})
        if(line MATCHES "^([^=]+)=([^=]+)$")
            string(STRIP "${CMAKE_MATCH_1}" key)
            string(STRIP "${CMAKE_MATCH_2}" value)
            if(key STREQUAL "name")
                set(HYDROCHRONO_NAME "${value}")
            elseif(key STREQUAL "version")
                set(HYDROCHRONO_VERSION "${value}")
            elseif(key STREQUAL "description")
                set(HYDROCHRONO_DESCRIPTION "${value}")
            elseif(key STREQUAL "author")
                set(HYDROCHRONO_AUTHOR "${value}")
            elseif(key STREQUAL "maintainer")
                set(HYDROCHRONO_MAINTAINER "${value}")
            elseif(key STREQUAL "url")
                set(HYDROCHRONO_URL "${value}")
            elseif(key STREQUAL "license")
                set(HYDROCHRONO_LICENSE "${value}")
            elseif(key STREQUAL "status")
                set(HYDROCHRONO_STATUS "${value}")
            endif()
        endif()
    endforeach()
else()
    # Defaults when meta file is not present
    set(HYDROCHRONO_NAME "${PROJECT_NAME}")
    set(HYDROCHRONO_VERSION "${PROJECT_VERSION}")
    set(HYDROCHRONO_DESCRIPTION "${PROJECT_DESCRIPTION}")
    set(HYDROCHRONO_AUTHOR "")
    set(HYDROCHRONO_MAINTAINER "")
    set(HYDROCHRONO_URL "")
    set(HYDROCHRONO_LICENSE "")
    set(HYDROCHRONO_STATUS "")
endif()

# Display parsed metadata
message(STATUS "Project: ${HYDROCHRONO_NAME} v${HYDROCHRONO_VERSION}")
message(STATUS "Description: ${HYDROCHRONO_DESCRIPTION}")
message(STATUS "Author: ${HYDROCHRONO_AUTHOR}")
message(STATUS "Maintainer: ${HYDROCHRONO_MAINTAINER}")
message(STATUS "License: ${HYDROCHRONO_LICENSE}")
message(STATUS "Status: ${HYDROCHRONO_STATUS}")

# Generate version.h header from template
configure_file(${CMAKE_SOURCE_DIR}/cmake/version.h.in
               ${CMAKE_BINARY_DIR}/hydroc/version.h @ONLY)

# Add the cmake folder so the FindSphinx module is found
set(CMAKE_MODULE_PATH "${PROJECT_SOURCE_DIR}/cmake" ${CMAKE_MODULE_PATH})

# Deterministic dependency discovery (avoid ambient PATH/registry drift)
set(CMAKE_FIND_PACKAGE_PREFER_CONFIG ON)
set(CMAKE_FIND_USE_PACKAGE_REGISTRY OFF)
set(CMAKE_FIND_USE_SYSTEM_ENVIRONMENT_PATH OFF)

# Force Release by default so CI builds are optimized and users get good performance
if(NOT DEFINED HYDROCHRONO_DEFAULT_BUILD_TYPE)
    set(HYDROCHRONO_DEFAULT_BUILD_TYPE "Release")
endif()

if(NOT CMAKE_BUILD_TYPE AND NOT CMAKE_CONFIGURATION_TYPES)
    message(STATUS "Setting build type to '${HYDROCHRONO_DEFAULT_BUILD_TYPE}' as none was specified.")
    set(CMAKE_BUILD_TYPE ${HYDROCHRONO_DEFAULT_BUILD_TYPE}
        CACHE STRING "Choose the type of build." FORCE)
    mark_as_advanced(CMAKE_BUILD_TYPE)
    set_property(CACHE CMAKE_BUILD_TYPE PROPERTY STRINGS "Debug" "Release" "MinSizeRel" "RelWithDebInfo")
endif()

# ===============================================================================
# ------ User Options -----------------------------------------------------------
# ===============================================================================

option(HYDROCHRONO_ENABLE_TESTS "Enable tests" ON)
option(HYDROCHRONO_ENABLE_IRRLICHT "Enable irrlicht visualization library" OFF)
option(HYDROCHRONO_ENABLE_VSG "Enable VSG visualization library" OFF)
option(HYDROCHRONO_ENABLE_DEMOS "Enable demo executables" OFF)
option(HYDROCHRONO_ENABLE_YAML_RUNNER "Enable YAML-based CLI runner" OFF)
option(HYDROCHRONO_ENABLE_USER_DOC "User's documentation" OFF)
option(HYDROCHRONO_ENABLE_PROG_DOC "Programmer's documentation" OFF)
option(HYDROCHRONO_ENABLE_LOGGING "Enable debug logging" OFF)

# ===============================================================================
# ------ Build setup ------------------------------------------------------------
# ===============================================================================

message(STATUS "")

# Fix for VS 2017 15.8 and newer to handle alignment specification with Eigen
if(${CMAKE_SYSTEM_NAME} MATCHES "Windows")
    if(MSVC AND ${MSVC_VERSION} GREATER_EQUAL 1915)
        add_compile_definitions("ENABLE_EXTENDED_ALIGNED_STORAGE")
    endif()
endif()

# Disable common MSVC warnings that pollute build output
if(MSVC)
    add_definitions(
        -D_CRT_SECURE_NO_DEPRECATE   # Disable CRT deprecation warnings
        -D_SCL_SECURE_NO_DEPRECATE   # Disable SCL deprecation warnings
        -DNOMINMAX                   # Prevent Windows.h from defining min/max macros
    )
    add_compile_options(/wd4275)     # Disable warnings triggered by Irrlicht
    add_compile_options(/wd4251)     # Disable "class needs to have dll-interface" warnings
endif()

# -- HydroChrono data directory

message(STATUS "HydroChrono data directory")

# Destination directory for HydroChrono data in BUILD tree
set(HC_BUILD_DATA "${CMAKE_BINARY_DIR}/data")

# Destination directory for HydroChrono data in INSTALL tree
if(${CMAKE_SYSTEM_NAME} MATCHES "Windows")
    set(HC_INSTALL_DATA "data")
    set(HC_INSTALL_DEMO "bin")
    set(HC_INSTALL_PYTHON "bin")
else()
    set(HC_INSTALL_DATA "share/chrono/data")
    set(HC_INSTALL_DEMO "share/chrono/bin")
    set(HC_INSTALL_PYTHON "share/chrono/python")
endif()

# Copy data directory to BUILD tree
file(COPY ${CMAKE_SOURCE_DIR}/data/ DESTINATION ${HC_BUILD_DATA})
message(STATUS "  copied to: ${HC_BUILD_DATA}/")

# Install data directory
install(DIRECTORY ${HC_BUILD_DATA} DESTINATION ${HC_INSTALL_DATA})
message(STATUS "  installed to: ${CMAKE_INSTALL_PREFIX}/${HC_INSTALL_DATA}/")

# -- Output Directory Structure --

# Centralize all binaries for easier deployment and testing
set(CMAKE_RUNTIME_OUTPUT_DIRECTORY ${CMAKE_BINARY_DIR}/bin)
set(CMAKE_LIBRARY_OUTPUT_DIRECTORY ${CMAKE_BINARY_DIR}/bin)
set(CMAKE_ARCHIVE_OUTPUT_DIRECTORY ${CMAKE_BINARY_DIR}/lib)

# Replicate for multi-config generators (Visual Studio, Xcode, Ninja Multi-Config)
if(CMAKE_CONFIGURATION_TYPES)
    foreach(cfg ${CMAKE_CONFIGURATION_TYPES})
        string(TOUPPER "${cfg}" cfg_uc)
        set(CMAKE_RUNTIME_OUTPUT_DIRECTORY_${cfg_uc} ${CMAKE_RUNTIME_OUTPUT_DIRECTORY}/${cfg})
        set(CMAKE_LIBRARY_OUTPUT_DIRECTORY_${cfg_uc} ${CMAKE_LIBRARY_OUTPUT_DIRECTORY}/${cfg})
        set(CMAKE_ARCHIVE_OUTPUT_DIRECTORY_${cfg_uc} ${CMAKE_ARCHIVE_OUTPUT_DIRECTORY}/${cfg})
    endforeach()
elseif(CMAKE_BUILD_TYPE)
    # Single-config generator with explicit build type
    string(TOUPPER "${CMAKE_BUILD_TYPE}" build_type_uc)
    set(CMAKE_RUNTIME_OUTPUT_DIRECTORY_${build_type_uc} ${CMAKE_RUNTIME_OUTPUT_DIRECTORY}/${CMAKE_BUILD_TYPE})
    set(CMAKE_LIBRARY_OUTPUT_DIRECTORY_${build_type_uc} ${CMAKE_LIBRARY_OUTPUT_DIRECTORY}/${CMAKE_BUILD_TYPE})
    set(CMAKE_ARCHIVE_OUTPUT_DIRECTORY_${build_type_uc} ${CMAKE_ARCHIVE_OUTPUT_DIRECTORY}/${CMAKE_BUILD_TYPE})
endif()

# ===============================================================================
# ------- Find Dependencies -----------------------------------------------------
# ===============================================================================

# -- Chrono package --

message(STATUS "\n---- Find Chrono")

if(NOT Chrono_DIR)
    message("Specify the directory containing a CMake configuration file for Chrono")
    set(Chrono_DIR "" CACHE PATH "The directory containing a CMake configuration file for Chrono.")
    return()
endif()

find_package(Chrono
             CONFIG REQUIRED
             COMPONENTS Parsers
             OPTIONAL_COMPONENTS Irrlicht VSG)

message(STATUS "----\n")

message(STATUS "Chrono targets: ${CHRONO_TARGETS}")

# Verify required Chrono targets are available
if(NOT TARGET Chrono::Chrono_core)
    message(FATAL_ERROR "Chrono::Chrono_core target not found. Ensure Chrono was built with modern CMake target exports.")
endif()
if(NOT TARGET Chrono::Chrono_parsers)
    message(FATAL_ERROR "Chrono::Chrono_parsers target not found. Ensure Chrono was built with modern CMake target exports.")
endif()

# Ensure we have a compatible Chrono version (check after find_package)
if(DEFINED CHRONO_VERSION)
    if(CHRONO_VERSION VERSION_LESS "9.0.1")
        message(WARNING "HydroChrono now requires Chrono ≥ 9.0.1 for modular target support. Found version: ${CHRONO_VERSION}")
    endif()
else()
    # If CHRONO_VERSION is not defined, assume it's a compatible version
    # since the modern targets are available
    message(STATUS "Chrono version not explicitly set, but modern targets are available - assuming compatible version")
endif()

# To ensure ABI compatibility, use the same C++ standard as the one used to build Chrono
if (CHRONO_CXX_STANDARD)
  set(HC_CXX_STANDARD ${CHRONO_CXX_STANDARD})
  message(STATUS "Set C++ standard same as Chrono: ${HC_CXX_STANDARD}")
else()
  set(HC_CXX_STANDARD cxx_std_17)
  message(STATUS "Set C++ standard to: ${HC_CXX_STANDARD}")
endif()

# Enable Irrlicht support if requested and available
if(HYDROCHRONO_ENABLE_IRRLICHT AND NOT TARGET Chrono::Chrono_irrlicht)
  message(FATAL_ERROR "HYDROCHRONO_ENABLE_IRRLICHT is ON but Chrono::Chrono_irrlicht target not found. Ensure Chrono was built with Irrlicht support.")
endif()

# Enable VSG support if requested and available
if(HYDROCHRONO_ENABLE_VSG AND NOT TARGET Chrono::Chrono_vsg)
  message(FATAL_ERROR "HYDROCHRONO_ENABLE_VSG is ON but Chrono::Chrono_vsg target not found. Ensure Chrono was built with VSG support.")
endif()

# If on a Windows platform, copy the Chrono DLLs to the binary directory
add_CHRONO_DLLS_copy_command()

# Copy selected Chrono data directories to the HydroChrono data directory
if(EXISTS "${CHRONO_DATA_DIR}")
    if(EXISTS "${CHRONO_DATA_DIR}/colormaps")
        file(COPY ${CHRONO_DATA_DIR}/colormaps DESTINATION ${HC_BUILD_DATA}/chrono)
    endif()

    if(EXISTS "${CHRONO_DATA_DIR}/skybox")
        file(COPY ${CHRONO_DATA_DIR}/skybox DESTINATION ${HC_BUILD_DATA}/chrono)
    endif()

    if(EXISTS "${CHRONO_DATA_DIR}/vsg")
        file(COPY ${CHRONO_DATA_DIR}/vsg DESTINATION ${HC_BUILD_DATA}/chrono)
    endif()

    if(EXISTS "${CHRONO_DATA_DIR}/logo_chrono_alpha.png")
        file(COPY ${CHRONO_DATA_DIR}/logo_chrono_alpha.png DESTINATION ${HC_BUILD_DATA}/chrono)
    endif()
endif()

# -- OpenMP support --
find_package(OpenMP REQUIRED COMPONENTS CXX)

# -- HDF5 Integration --
find_package(HDF5 REQUIRED COMPONENTS CXX)

# ===============================================================================
# ----- Create HydroChrono configuration header ---------------------------------
# ===============================================================================

message(STATUS "Generate HydroChrono configuration headers")

set(CH_DATA_DIR "#define CHRONO_DATA_DIR \"${CHRONO_DATA_DIR}\"")

if(HYDROCHRONO_ENABLE_IRRLICHT)
  set(HC_HAS_IRRLICHT "#define HYDROCHRONO_HAVE_IRRLICHT")
else()
  set(HC_HAS_IRRLICHT "#undef HYDROCHRONO_HAVE_IRRLICHT")
endif()

if(HYDROCHRONO_ENABLE_VSG)
  set(HC_HAS_VSG "#define HYDROCHRONO_HAVE_VSG")
else()
  set(HC_HAS_VSG "#undef HYDROCHRONO_HAVE_VSG")
endif()

# For BUILD tree
set(HC_DATA_DIR "#define HC_DATA_DIR \"${HC_BUILD_DATA}\"")
configure_file(${CMAKE_CURRENT_SOURCE_DIR}/cmake/config.h.in
               ${PROJECT_BINARY_DIR}/hydroc/config.h
               @ONLY)

# For INSTALL tree
set(HC_DATA_DIR "#define HC_DATA_DIR \"${CMAKE_INSTALL_PREFIX}/${HC_INSTALL_DATA}\"")
configure_file(${CMAKE_CURRENT_SOURCE_DIR}/cmake/config.h.in
               ${PROJECT_BINARY_DIR}/hydroc/config.h-install
               @ONLY)

# ===============================================================================
# ------- Core Library Target ---------------------------------------------------
# ===============================================================================

list(APPEND HC_INCLUDES_BUILD ${PROJECT_SOURCE_DIR}/include)
list(APPEND HC_INCLUDES_BUILD ${PROJECT_BINARY_DIR})

# Helper function to configure test environment (Windows DLL paths, etc.)
function(configure_test_environment)
    # Set up DLL search paths for Windows testing
    set(CHRONO_DLL_DIR "${Chrono_DIR}/../bin/Release")
    
    # Always include our build output bin directories for all common configs
    set(HC_BIN_DIRS "${CMAKE_BINARY_DIR}/bin/Release;${CMAKE_BINARY_DIR}/bin/RelWithDebInfo;${CMAKE_BINARY_DIR}/bin/MinSizeRel;${CMAKE_BINARY_DIR}/bin/Debug")
    
    # Include HDF5 bin if available to stabilize test runtime on clean systems
    set(HDF5_DLL_DIR "")
    if(DEFINED HDF5_ROOT AND EXISTS "${HDF5_ROOT}/bin")
        set(HDF5_DLL_DIR "${HDF5_ROOT}/bin")
    endif()

    # Derive Irrlicht DLL dir from Irrlicht_ROOT provided by user config
    set(IRRLICHT_DLL_DIR "")
    if(DEFINED Irrlicht_ROOT AND EXISTS "${Irrlicht_ROOT}/bin/Win64-VisualStudio")
        set(IRRLICHT_DLL_DIR "${Irrlicht_ROOT}/bin/Win64-VisualStudio")
    elseif(DEFINED Irrlicht_ROOT AND EXISTS "${Irrlicht_ROOT}/bin")
        set(IRRLICHT_DLL_DIR "${Irrlicht_ROOT}/bin")
    endif()
    if(IRRLICHT_DLL_DIR)
        if(HDF5_DLL_DIR)
            set(TEST_ENVIRONMENT "PATH=${HC_BIN_DIRS};${CHRONO_DLL_DIR};${IRRLICHT_DLL_DIR};${HDF5_DLL_DIR};$ENV{PATH}" PARENT_SCOPE)
        else()
            set(TEST_ENVIRONMENT "PATH=${HC_BIN_DIRS};${CHRONO_DLL_DIR};${IRRLICHT_DLL_DIR};$ENV{PATH}" PARENT_SCOPE)
        endif()
    else()
        if(HDF5_DLL_DIR)
            set(TEST_ENVIRONMENT "PATH=${HC_BIN_DIRS};${CHRONO_DLL_DIR};${HDF5_DLL_DIR};$ENV{PATH}" PARENT_SCOPE)
        else()
            set(TEST_ENVIRONMENT "PATH=${HC_BIN_DIRS};${CHRONO_DLL_DIR};$ENV{PATH}" PARENT_SCOPE)
        endif()
    endif()
endfunction()

# -- Main HydroChrono Library --
set(HC_SOURCES
    src/h5fileinfo.cpp
    src/chloadaddedmass.cpp
    src/hydro_forces.cpp
    src/helper.cpp
    src/wave_types.cpp
    # src/simulation_logging.cpp  # removed in streamlined logging
    src/hydro_yaml_parser.cpp
    src/setup_hydro_from_yaml.cpp
    # logging consolidated: coordinator + CLI (logging.cpp), backend (logger_backend.cpp)
    src/utils/logger_backend.cpp
    src/utils/logging.cpp
    src/h5_writer.cpp
    src/simulation_exporter.cpp
)

set(HC_HEADERS
    ${PROJECT_BINARY_DIR}/hydroc/config.h
    ${PROJECT_BINARY_DIR}/hydroc/version.h
    include/hydroc/h5_writer.h
    include/hydroc/h5fileinfo.h
    include/hydroc/helper.h
    include/hydroc/hydro_forces.h
    include/hydroc/logging.h
)

# Create the library target and configure it
add_library(HydroChrono ${HC_SOURCES} ${HC_HEADERS})

target_compile_features(HydroChrono PUBLIC ${HC_CXX_STANDARD})
target_include_directories(HydroChrono
    PUBLIC
        "$<BUILD_INTERFACE:${HC_INCLUDES_BUILD}>"
        "$<INSTALL_INTERFACE:include>"
)
set_target_properties(HydroChrono PROPERTIES POSITION_INDEPENDENT_CODE ON)
target_link_libraries(HydroChrono PUBLIC Chrono::Chrono_core)

# Add OpenMP
target_link_libraries(HydroChrono PUBLIC OpenMP::OpenMP_CXX)

# Add HDF5 (assume first latest HDF5 version 1.14.6)
if(TARGET hdf5-static)
  message(STATUS "Linking static libraries hdf5-static")
  target_link_libraries(HydroChrono PUBLIC hdf5-static)
  target_link_libraries(HydroChrono PUBLIC hdf5_cpp-static)
  target_link_libraries(HydroChrono PUBLIC hdf5_hl-static)
  target_link_libraries(HydroChrono PUBLIC hdf5_hl_cpp-static)
  target_link_libraries(HydroChrono PUBLIC hdf5_tools-static)
elseif(TARGET hdf5-shared)
  message(STATUS "Linking shared libraries hdf5-shared")
  target_link_libraries(HydroChrono PUBLIC hdf5-shared)
  target_link_libraries(HydroChrono PUBLIC hdf5_cpp-shared)
  target_link_libraries(HydroChrono PUBLIC hdf5_hl-shared)
  target_link_libraries(HydroChrono PUBLIC hdf5_hl_cpp-shared)
  target_link_libraries(HydroChrono PUBLIC hdf5_tools-shared)
  list(APPEND HDF5_TARGETS hdf5-shared)
  list(APPEND HDF5_TARGETS hdf5_cpp-shared)
  list(APPEND HDF5_TARGETS hdf5_hl-shared)
  list(APPEND HDF5_TARGETS hdf5_hl_cpp-shared)
  list(APPEND HDF5_TARGETS hdf5_tools-shared)
elseif(TARGET HDF5::HDF5)
  message(STATUS "Linking HDF5::HDF5")
  target_link_libraries(HydroChrono PUBLIC HDF5::HDF5)
  list(APPEND HDF5_TARGETS HDF5::HDF5)
else()
  message(STATUS "No HDF5 target found")
  target_compile_definitions(HydroChrono PRIVATE $<$<COMPILE_LANGUAGE:CXX>:${HDF5_COMPILE_DEFS}>)
  target_include_directories(HydroChrono PUBLIC ${HDF5_INCLUDE_DIRS})
  target_link_libraries(HydroChrono PUBLIC ${HDF5_CXX_LIBRARIES})
endif()

target_include_directories(HydroChrono
  PRIVATE
    ${CMAKE_CURRENT_SOURCE_DIR}
    ${CMAKE_CURRENT_SOURCE_DIR}/include
)

# Library-specific compile definitions
target_compile_definitions(HydroChrono
    PUBLIC
        "HYDROCHRONO_VERSION=\"${PROJECT_VERSION}\""
        "HYDROCHRONO_BUILD_TYPE=\"$<IF:$<CONFIG:Debug>,Debug,$<IF:$<CONFIG:Release>,Release,$<IF:$<CONFIG:RelWithDebInfo>,RelWithDebInfo,$<IF:$<CONFIG:MinSizeRel>,MinSizeRel,Unknown>>>>\""
    PRIVATE 
        $<$<BOOL:${HYDROCHRONO_ENABLE_LOGGING}>:"HYDROCHRONO_ENABLE_LOGGING=1">
)

# ===============================================================================
# ------- Visualization library -------------------------------------------------
# ===============================================================================

set(HCGUI_HEADERS
    include/hydroc/gui/guihelper.h
    src/gui/guihelper_impl.h
)

set(HCGUI_SOURCES
    src/gui/guihelper.cpp
    src/gui/guihelperIRR.cpp
    src/gui/guihelperVSG.cpp
)

add_library(HydroChronoGUI ${HCGUI_SOURCES} ${HCGUI_HEADERS})

target_compile_features(HydroChronoGUI PUBLIC ${HC_CXX_STANDARD})
target_include_directories(HydroChronoGUI
    PUBLIC
        "$<BUILD_INTERFACE:${HC_INCLUDES_BUILD}>"
        "$<INSTALL_INTERFACE:include>"
)
set_target_properties(HydroChronoGUI PROPERTIES POSITION_INDEPENDENT_CODE ON)
target_link_libraries(HydroChronoGUI
    PUBLIC
        Chrono::Chrono_core
        # Conditionally link Irrlicht and VSG components if enabled
        $<$<BOOL:${HYDROCHRONO_ENABLE_IRRLICHT}>:Chrono::Chrono_irrlicht>
        $<$<BOOL:${HYDROCHRONO_ENABLE_VSG}>:Chrono::Chrono_vsg>
)

# ===============================================================================
# ------- Auxiliary Targets (app, tests, demos) ---------------------------------
# ===============================================================================

# YAML-driven CLI app
if(HYDROCHRONO_ENABLE_YAML_RUNNER)
    add_subdirectory(app)
else()
    message(STATUS "YAML runner disabled - not creating run_hydrochrono target")
endif()

# Demos
if(HYDROCHRONO_ENABLE_DEMOS)
    add_subdirectory(demos)
endif()

# Tests
if(HYDROCHRONO_ENABLE_TESTS)
    # Use environment variable to override default data directory
    if(DEFINED ENV{HYDROCHRONO_DATA_DIR})
        set(HYDROCHRONO_DATA_DIR $ENV{HYDROCHRONO_DATA_DIR})
    else()
        set(HYDROCHRONO_DATA_DIR "${PROJECT_SOURCE_DIR}/demos")
    endif()

    include(CTest)
    enable_testing()
    
    # Configure test environment with DLL paths
    configure_test_environment()

    add_subdirectory(tests/regression)
endif()

# ===============================================================================
# ------ Installation -----------------------------------------------------------
# ===============================================================================

include(GNUInstallDirs)
option(HC_INSTALL_DEV_KIT "Install CMake dev package (headers/libs)" OFF)

if(HC_INSTALL_DEV_KIT)
    # Export HydroChrono as an importable target for other CMake projects
    install(TARGETS HydroChrono
        EXPORT HydroChronoTargets
        LIBRARY DESTINATION ${CMAKE_INSTALL_LIBDIR}
        ARCHIVE DESTINATION ${CMAKE_INSTALL_LIBDIR}
        RUNTIME DESTINATION ${CMAKE_INSTALL_BINDIR}
        INCLUDES DESTINATION ${CMAKE_INSTALL_INCLUDEDIR}
    )

    install(EXPORT HydroChronoTargets
        FILE HydroChronoTargets.cmake
        DESTINATION "${CMAKE_INSTALL_DATADIR}/HydroChrono/cmake"
        NAMESPACE HydroChrono::
    )

    # Install public headers
    install(DIRECTORY include/hydroc
        DESTINATION ${CMAKE_INSTALL_INCLUDEDIR}
    )
    
    # Install config.h header
    install(FILES ${PROJECT_BINARY_DIR}/hydroc/config.h-install
        RENAME "config.h"
        DESTINATION include/hydroc)

    # Install version.h header
    install(FILES ${PROJECT_BINARY_DIR}/hydroc/version.h
        DESTINATION include/hydroc)

    # Generate and install package config files for find_package() support
    include(CMakePackageConfigHelpers)
    configure_package_config_file(
        cmake/HydroChronoConfig.cmake.in
        "${CMAKE_CURRENT_BINARY_DIR}/cmake/HydroChronoConfig.cmake"
        INSTALL_DESTINATION "${CMAKE_INSTALL_DATADIR}/HydroChrono/cmake"
    )

    install(FILES "${CMAKE_CURRENT_BINARY_DIR}/cmake/HydroChronoConfig.cmake"
        DESTINATION "${CMAKE_INSTALL_DATADIR}/HydroChrono/cmake"
    )
endif()

if(HC_INSTALL_DEV_KIT)
    # Export targets for build tree usage (without installation)
    export(EXPORT HydroChronoTargets
        FILE "${CMAKE_CURRENT_BINARY_DIR}/cmake/HydroChronoTargets.cmake"
        NAMESPACE HydroChrono::
    )
endif()

if(MSVC)
    # Windows: Enable debug symbols in Release builds with MSVC
    set(CMAKE_CXX_FLAGS_RELEASE "${CMAKE_CXX_FLAGS_RELEASE} /Zi /O2")
else()
    # Non-MSVC (Linux, macOS): Use -g for debug symbols
    set(CMAKE_CXX_FLAGS_RELEASE "${CMAKE_CXX_FLAGS_RELEASE} -g -O2")
endif()

# ------------------------------------------------------------------------------
# Runtime installer and ZIP packaging for releases
# ------------------------------------------------------------------------------

# Flat install tree for public distribution
option(HC_INSTALL_DEV_DEMOS "Install developer demo executables" OFF)

# Install main CLI only (if built)
if(TARGET run_hydrochrono)
    install(TARGETS run_hydrochrono  CONFIGURATIONS Release DESTINATION bin COMPONENT runtime)
endif()

# On Windows, install DLLs
if(${CMAKE_SYSTEM_NAME} MATCHES "Windows")

    # Chrono DLLs
    foreach(tgt ${CHRONO_TARGETS})
        get_target_property(tgt_DLL ${tgt} IMPORTED_LOCATION_RELEASE)
        get_target_property(tgt_DLL_d ${tgt} IMPORTED_LOCATION_DEBUG)
        if(EXISTS ${tgt_DLL})
            install(FILES ${tgt_DLL} DESTINATION bin COMPONENT runtime)
        endif()
        if(EXISTS ${tgt_DLL_d})
            install(FILES ${tgt_DLL_d} DESTINATION bin COMPONENT runtime)
        endif()
    endforeach()

    # HDF5 DLLs
    foreach(tgt ${HDF5_TARGETS})
        get_target_property(tgt_DLL ${tgt} IMPORTED_LOCATION_RELEASE)
        if(EXISTS ${tgt_DLL})
            install(FILES ${tgt_DLL} DESTINATION bin COMPONENT runtime)
        endif()
    endforeach()
    
    # Python DLLs, if Chrono::Parsers depends on it
    if(CHRONO_PARSERS_PYTHON)
        find_package(Python3 QUIET COMPONENTS Interpreter Development)
        if(Python3_Interpreter_FOUND AND Python3_Development_FOUND)
            get_target_property(tgt_DLL Python3::Python IMPORTED_LOCATION_RELEASE)
            get_target_property(tgt_DLL_d Python3::Python IMPORTED_LOCATION_DEBUG)
            if(EXISTS ${tgt_DLL})
                install(FILES ${tgt_DLL} DESTINATION bin COMPONENT runtime)
            endif()
            if(EXISTS ${tgt_DLL_d})
                install(FILES ${tgt_DLL_d} DESTINATION bin COMPONENT runtime)
            endif()
        endif()
    endif()

endif()

# Public, user-facing regression test suite only
install(DIRECTORY ${PROJECT_SOURCE_DIR}/tests/regression/run_hydrochrono
        DESTINATION tests COMPONENT python-tests
        PATTERN "__pycache__" EXCLUDE
        PATTERN "*.pyc" EXCLUDE)

# Simple runner script to execute tests from the installed tree
install(PROGRAMS ${PROJECT_SOURCE_DIR}/scripts/RUN-TESTS.ps1
        DESTINATION tests COMPONENT python-tests)

# MSVC runtime DLLs and ZIP packaging via CPack
include(InstallRequiredSystemLibraries)
set(CPACK_GENERATOR "ZIP")
set(CPACK_PACKAGE_NAME "HydroChrono")
set(CPACK_COMPONENTS_ALL runtime python-tests dev-demos)
include(CPack)<|MERGE_RESOLUTION|>--- conflicted
+++ resolved
@@ -20,15 +20,9 @@
 # ===============================================================================
 
 project(HydroChrono 
-<<<<<<< HEAD
-    VERSION 0.3.1
+    VERSION 0.3.2
     DESCRIPTION "Hydrodynamics for Project Chrono."
     LANGUAGES CXX
-=======
-	VERSION 0.3.2
-	DESCRIPTION "Hydrodynamics for Project Chrono."
-	LANGUAGES CXX
->>>>>>> 2db832f3
 )
 
 # ===============================================================================
