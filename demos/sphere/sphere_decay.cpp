#include <hydroc/gui/guihelper.h>
#include <hydroc/helper.h>
#include <hydroc/hydro_forces.h>

#include <chrono/core/ChRealtimeStep.h>

#include <chrono>      // std::chrono::high_resolution_clock::now
#include <filesystem>  // c++17 only
#include <iomanip>     // std::setprecision
#include <vector>      // std::vector<double>

// Use the namespaces of Chrono
using namespace chrono;
using namespace chrono::geometry;

// usage: ./sphere_deca.exe [DATADIR] [--nogui]
//
// If no argument is given user can set HYDROCHRONO_DATA_DIR
// environment variable to give the data_directory.
//
int main(int argc, char* argv[]) {
    GetLog() << "Chrono version: " << CHRONO_VERSION << "\n\n";

    if (hydroc::setInitialEnvironment(argc, argv) != 0) {
        return 1;
    }

    // Check if --nogui option is set as 2nd argument
    bool visualizationOn = true;
    if (argc > 2 && std::string("--nogui").compare(argv[2]) == 0) {
        visualizationOn = false;
    }

    // Get model file names
    std::filesystem::path DATADIR(hydroc::getDataDir());

    auto body1_meshfame =
        (DATADIR / "sphere" / "geometry" / "oes_task10_sphere.obj").lexically_normal().generic_string();
    auto h5fname = (DATADIR / "sphere" / "hydroData" / "sphere.h5").lexically_normal().generic_string();

    // system/solver settings
    ChSystemNSC system;

    system.Set_G_acc(ChVector<>(0.0, 0.0, -9.81));

    double timestep = 0.015;
    system.SetSolverType(ChSolver::Type::GMRES);
    system.SetSolverMaxIterations(300);  // the higher, the easier to keep the constraints satisfied.
    system.SetStep(timestep);
    ChRealtimeStepTimer realtime_timer;
    double simulationDuration = 40.0;

    // Create user interface
    std::shared_ptr<hydroc::gui::UI> pui = hydroc::gui::CreateUI(visualizationOn);

    hydroc::gui::UI& ui = *pui.get();

    bool profilingOn = true;
    bool saveDataOn  = true;

    // Output timeseries
    std::vector<double> time_vector;
    std::vector<double> heave_position;

    // set up body from a mesh
    std::cout << "Attempting to open mesh file: " << body1_meshfame << std::endl;
    std::shared_ptr<ChBody> sphereBody = chrono_types::make_shared<ChBodyEasyMesh>(  //
        body1_meshfame,                                                              // file name
        1000,                                                                        // density
        false,  // do not evaluate mass automatically
        true,   // create visualization asset
        false   // do not collide
    );

    // define the body's initial conditions
    sphereBody->SetNameString("body1");  // must set body name correctly! (must match .h5 file)
    sphereBody->SetPos(ChVector<>(0, 0, -1));
    sphereBody->SetMass(261.8e3);

    // Create a visualization material
    auto cadet_blue = chrono_types::make_shared<ChVisualMaterial>();
    cadet_blue->SetDiffuseColor(ChColor(0.3f, 0.1f, 0.1f));
    sphereBody->GetVisualShape(0)->SetMaterial(0, cadet_blue);

    system.Add(sphereBody);

    // define wave parameters (not used in this demo)
    // Todo define a way to use TestHydro without hydro_inputs/waves
    //HydroInputs my_hydro_inputs;
    //my_hydro_inputs.mode = WaveMode::noWaveCIC;
    // my_hydro_inputs.regular_wave_amplitude = 0.022;
    // my_hydro_inputs.regular_wave_omega = 2.10;

    auto default_dont_add_waves = std::make_shared<NoWave>(1);

    // attach hydrodynamic forces to body
    std::vector<std::shared_ptr<ChBody>> bodies;
    bodies.push_back(sphereBody);
<<<<<<< HEAD
    TestHydro hydro_forces(bodies, h5fname);
    hydro_forces.AddWaves(default_dont_add_waves);
=======

    TestHydro blah(bodies, h5fname, my_hydro_inputs);
>>>>>>> e9307e90

    // for profilingvisualizationOn = false;
    auto start = std::chrono::high_resolution_clock::now();

    // main simulation loop
    ui.Init(&system, "Sphere - Decay Test");

    while (system.GetChTime() <= simulationDuration) {
        if (ui.IsRunning(timestep) == false) break;

        if (ui.simulationStarted) {
            system.DoStepDynamics(timestep);

            // append data to output vector
            time_vector.push_back(system.GetChTime());
            heave_position.push_back(sphereBody->GetPos().z());
        }
    }

    // for profiling
    auto end          = std::chrono::high_resolution_clock::now();
    unsigned duration = std::chrono::duration_cast<std::chrono::milliseconds>(end - start).count();

    if (profilingOn) {
        std::ofstream profilingFile;
        profilingFile.open("./results/decay/duration_ms.txt");
        if (!profilingFile.is_open()) {
            if (!std::filesystem::exists("./results/decay")) {
                std::cout << "Path " << std::filesystem::absolute("./results/decay")
                          << " does not exist, creating it now..." << std::endl;
                std::filesystem::create_directory("./results");
                std::filesystem::create_directory("./results/decay");
                profilingFile.open("./results/decay/duration_ms.txt");
                if (!profilingFile.is_open()) {
                    std::cout << "Still cannot open file, ending program" << std::endl;
                    return 0;
                }
            }
        }
        profilingFile << duration << "\n";
        profilingFile.close();
    }

    if (saveDataOn) {
        std::ofstream outputFile;
        outputFile.open("./results/decay/sphere_decay.txt");
        if (!outputFile.is_open()) {
            if (!std::filesystem::exists("./results/decay")) {
                std::cout << "Path " << std::filesystem::absolute("./results/decay")
                          << " does not exist, creating it now..." << std::endl;
                std::filesystem::create_directory("./results");
                std::filesystem::create_directory("./results/decay");
                outputFile.open("./results/decay/sphere_decay.txt");
                if (!outputFile.is_open()) {
                    std::cout << "Still cannot open file, ending program" << std::endl;
                    return 0;
                }
            }
        }
        outputFile << std::left << std::setw(10) << "Time (s)" << std::right << std::setw(12)
                   << "Heave (m)"
                   //<< std::right << std::setw(18) << "Heave Vel (m/s)"
                   //<< std::right << std::setw(18) << "Heave Force (N)"
                   << std::endl;
        for (int i = 0; i < time_vector.size(); ++i)
            outputFile << std::left << std::setw(10) << std::setprecision(2) << std::fixed << time_vector[i]
                       << std::right << std::setw(12) << std::setprecision(4) << std::fixed << heave_position[i]
                       << std::endl;
        outputFile.close();
    }

    std::cout << "Simulation finished." << std::endl;
    return 0;
}<|MERGE_RESOLUTION|>--- conflicted
+++ resolved
@@ -96,13 +96,8 @@
     // attach hydrodynamic forces to body
     std::vector<std::shared_ptr<ChBody>> bodies;
     bodies.push_back(sphereBody);
-<<<<<<< HEAD
     TestHydro hydro_forces(bodies, h5fname);
     hydro_forces.AddWaves(default_dont_add_waves);
-=======
-
-    TestHydro blah(bodies, h5fname, my_hydro_inputs);
->>>>>>> e9307e90
 
     // for profilingvisualizationOn = false;
     auto start = std::chrono::high_resolution_clock::now();
