--- conflicted
+++ resolved
@@ -702,10 +702,6 @@
 			if (b_offset + i + 3 > total_dofs || b_offset + i < 0) {
 				std::cout << "temp index in hydrostatic force is bad " << std::endl;
 			}
-<<<<<<< HEAD
-
-=======
->>>>>>> 5e9c0f59
 			//double linearPosition = bodies[b]->GetPos().eigen()[i];
 			//double rotationalPosition = bodies[b]->GetRot().Q_to_Euler123()[i];
 			position[i + b_offset] = bodies[b]->GetPos().eigen()[i];
